--- conflicted
+++ resolved
@@ -219,11 +219,7 @@
 
     steps:
       - name: Send Slack message
-<<<<<<< HEAD
-        uses: tyrrrz/action-http-request@28a403e52ea0f292b85a1850aeab1b90abc54be0 # v1.0.0
-=======
-        uses: tyrrrz/action-http-request@64c70c67f5ebc54d4c7ea09cbe3553322778afd5 # 1.1.2
->>>>>>> 40f71ac0
+        uses: tyrrrz/action-http-request@64c70c67f5ebc54d4c7ea09cbe3553322778afd5 # v1.1.2
         with:
           url: ${{ secrets.SLACK_WEBHOOK_URL }}
           method: POST
