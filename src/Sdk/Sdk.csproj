--- conflicted
+++ resolved
@@ -3,16 +3,11 @@
   <PropertyGroup>
     <RootNamespace>Passwordless.Net</RootNamespace>
     <AssemblyName>Passwordless.Net</AssemblyName>
-<<<<<<< HEAD
-    
-=======
-    <VersionPrefix>0.0.12</VersionPrefix>    
     <PackageId>Passwordless</PackageId>
     <Authors>Bitwarden</Authors>
     <RepositoryUrl>https://github.com/passwordless/passwordless-dotnet</RepositoryUrl>
     <RepositoryType>git</RepositoryType>
     <PackageReadmeFile>README.md</PackageReadmeFile>
->>>>>>> f6fb762b
   </PropertyGroup>
 
   <ItemGroup>
