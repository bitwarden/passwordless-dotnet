using System.Diagnostics;
using System.Net.Http.Json;
using System.Text;
using Passwordless.Helpers;
using Passwordless.Models;
using JsonContext = Passwordless.Helpers.PasswordlessSerializerContext;

namespace Passwordless;

/// <inheritdoc cref="IPasswordlessClient" />
[DebuggerDisplay("{DebuggerToString(),nq}")]
public class PasswordlessClient : IPasswordlessClient, IDisposable
{
    private readonly HttpClient _client;
    private readonly bool _disposeClient;

    /// <summary>
    /// Initializes an instance of <see cref="PasswordlessClient" />.
    /// </summary>
    public static PasswordlessClient Create(PasswordlessOptions options, IHttpClientFactory factory)
    {
        var client = factory.CreateClient();
        client.BaseAddress = new Uri(options.ApiUrl);
        client.DefaultRequestHeaders.Add("ApiSecret", options.ApiSecret);
        return new PasswordlessClient(client);
    }

    /// <summary>
    /// Initializes an instance of <see cref="PasswordlessClient" />.
    /// </summary>
    public PasswordlessClient(PasswordlessOptions passwordlessOptions)
    {
        _client = new HttpClient
        {
            BaseAddress = new Uri(passwordlessOptions.ApiUrl),
        };
        _client.DefaultRequestHeaders.Add("ApiSecret", passwordlessOptions.ApiSecret);
        _disposeClient = true;
    }

    /// <summary>
    /// Initializes an instance of <see cref="PasswordlessClient" />.
    /// </summary>
    public PasswordlessClient(HttpClient client)
    {
        _client = client;
        _disposeClient = false;
    }

<<<<<<< HEAD
    /// <inheritdoc />
    public async Task AddAliasAsync(AddAliasRequest request, CancellationToken cancellationToken)
=======
    /// <inheritdoc/>
    public async Task SetAliasAsync(SetAliasRequest request, CancellationToken cancellationToken)
>>>>>>> 3d841dbe
    {
        using var response = await _client.PostAsJsonAsync("alias",
            request,
            PasswordlessSerializerContext.Default.SetAliasRequest,
            cancellationToken);

        response.EnsureSuccessStatusCode();
    }

    /// <inheritdoc />
    public async Task<RegisterTokenResponse> CreateRegisterTokenAsync(RegisterOptions registerOptions, CancellationToken cancellationToken = default)
    {
        using var response = await _client.PostAsJsonAsync("register/token",
            registerOptions,
            PasswordlessSerializerContext.Default.RegisterOptions,
            cancellationToken);

        response.EnsureSuccessStatusCode();

        return (await response.Content.ReadFromJsonAsync(
            PasswordlessSerializerContext.Default.RegisterTokenResponse,
            cancellationToken))!;
    }

    /// <inheritdoc />
    public async Task<VerifiedUser?> VerifyTokenAsync(string verifyToken, CancellationToken cancellationToken = default)
    {
        using var request = new HttpRequestMessage(HttpMethod.Post, "signin/verify");

        // TODO: No JsonTypeInfo overload yet?
        request.Content = JsonContent.Create(new VerifyTokenRequest(verifyToken));

        // We just want to return null if there is a problem.
        request.SkipErrorHandling();
        using var response = await _client.SendAsync(request, cancellationToken);

        if (response.IsSuccessStatusCode)
        {
            var res = await response.Content.ReadFromJsonAsync(
                PasswordlessSerializerContext.Default.VerifiedUser,
                cancellationToken);

            return res;
        }

        return null;
    }

    /// <inheritdoc />
    public async Task DeleteUserAsync(string userId, CancellationToken cancellationToken = default)
    {
        using var response = await _client.PostAsJsonAsync("users/delete",
            new DeleteUserRequest(userId),
            PasswordlessSerializerContext.Default.DeleteUserRequest,
            cancellationToken);
    }

    /// <inheritdoc />
    public async Task<IReadOnlyList<PasswordlessUserSummary>> ListUsersAsync(CancellationToken cancellationToken = default)
    {
        var response = await _client.GetFromJsonAsync(
            "users/list",
            PasswordlessSerializerContext.Default.ListResponsePasswordlessUserSummary,
            cancellationToken);

        return response!.Values;
    }

    /// <inheritdoc />
    public async Task<IReadOnlyList<AliasPointer>> ListAliasesAsync(string userId, CancellationToken cancellationToken = default)
    {
        var response = await _client.GetFromJsonAsync(
            $"alias/list?userid={userId}",
            PasswordlessSerializerContext.Default.ListResponseAliasPointer,
            cancellationToken);

        return response!.Values;
    }

    /// <inheritdoc />
    public async Task<IReadOnlyList<Credential>> ListCredentialsAsync(string userId, CancellationToken cancellationToken = default)
    {
        var response = await _client.GetFromJsonAsync(
            $"credentials/list?userid={userId}",
            PasswordlessSerializerContext.Default.ListResponseCredential,
            cancellationToken);

        return response!.Values;
    }

    /// <inheritdoc />
    public async Task DeleteCredentialAsync(string id, CancellationToken cancellationToken = default)
    {
        using var response = await _client.PostAsJsonAsync("credentials/delete",
            new DeleteCredentialRequest(id),
            PasswordlessSerializerContext.Default.DeleteCredentialRequest,
            cancellationToken);
    }

    /// <inheritdoc />
    public async Task DeleteCredentialAsync(byte[] id, CancellationToken cancellationToken = default)
    {
        await DeleteCredentialAsync(Base64Url.Encode(id), cancellationToken);
    }

    /// <inheritdoc />
    public async Task<UsersCount> GetUsersCountAsync(CancellationToken cancellationToken = default)
    {
        return (await _client.GetFromJsonAsync(
            "users/count",
            PasswordlessSerializerContext.Default.UsersCount,
            cancellationToken))!;
    }

    private string DebuggerToString()
    {
        var sb = new StringBuilder();
        sb.Append("ApiUrl = ");
        sb.Append(_client.BaseAddress);
        if (_client.DefaultRequestHeaders.TryGetValues("ApiSecret", out var values))
        {
            var apiSecret = values.First();
            if (apiSecret.Length > 5)
            {
                sb.Append(' ');
                sb.Append("ApiSecret = ");
                sb.Append("***");
                sb.Append(apiSecret.Substring(apiSecret.Length - 4));
            }
        }
        else
        {
            sb.Append(' ');
            sb.Append("ApiSecret = (null)");
        }

        return sb.ToString();
    }

    /// <inheritdoc />
    public void Dispose()
    {
        Dispose(true);
        GC.SuppressFinalize(this);
    }

    /// <summary>
    /// Releases unmanaged resources.
    /// </summary>
    protected virtual void Dispose(bool disposing)
    {
        if (disposing && _disposeClient)
        {
            _client.Dispose();
        }
    }
}<|MERGE_RESOLUTION|>--- conflicted
+++ resolved
@@ -47,13 +47,8 @@
         _disposeClient = false;
     }
 
-<<<<<<< HEAD
-    /// <inheritdoc />
-    public async Task AddAliasAsync(AddAliasRequest request, CancellationToken cancellationToken)
-=======
-    /// <inheritdoc/>
+    /// <inheritdoc />
     public async Task SetAliasAsync(SetAliasRequest request, CancellationToken cancellationToken)
->>>>>>> 3d841dbe
     {
         using var response = await _client.PostAsJsonAsync("alias",
             request,
