--- conflicted
+++ resolved
@@ -22,16 +22,10 @@
   </PropertyGroup>
 
   <ItemGroup>
-<<<<<<< HEAD
+    <PackageReference Include="Microsoft.Extensions.Configuration.Abstractions" Version="8.0.0" />
     <PackageReference Include="Microsoft.Extensions.Http" Version="8.0.0" />
     <PackageReference Include="Microsoft.Extensions.Options" Version="8.0.0" />
     <PackageReference Include="Microsoft.SourceLink.GitHub" Version="8.0.0" PrivateAssets="all" />
-=======
-    <PackageReference Include="Microsoft.Extensions.Configuration.Abstractions" Version="7.0.0" />
-    <PackageReference Include="Microsoft.Extensions.Http" Version="7.0.0" />
-    <PackageReference Include="Microsoft.Extensions.Options" Version="7.0.1" />
-    <PackageReference Include="Microsoft.SourceLink.GitHub" Version="1.1.1" PrivateAssets="all" />
->>>>>>> c9303c59
   </ItemGroup>
 
   <ItemGroup Condition="'$(TargetFramework)' == 'net462'">
