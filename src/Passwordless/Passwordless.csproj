<Project Sdk="Microsoft.NET.Sdk">

  <PropertyGroup>
    <TargetFrameworks>net462;net6.0;net7.0;netstandard2.0</TargetFrameworks>
    <TargetFrameworks Condition="'$(IncludePreview)' == 'true'">$(TargetFrameworks);$(CurrentPreviewTfm)</TargetFrameworks>
    <IsPackable>true</IsPackable>
    <PublishAot Condition="'$(TargetFrameworkIdentifier)' == '.NETCoreApp' AND $([MSBuild]::VersionGreaterThanOrEquals($(TargetFrameworkVersion), '8.0'))">true</PublishAot>
  </PropertyGroup>

  <!-- Packaging-related properties -->
  <PropertyGroup>
    <Authors>Bitwarden</Authors>
    <Description>The official Bitwarden Passwordless.dev .NET library</Description>
    <PackageProjectUrl>https://github.com/passwordless/passwordless-dotnet</PackageProjectUrl>
    <PackageReleaseNotes>https://github.com/passwordless/passwordless-dotnet/releases</PackageReleaseNotes>
    <PackageLicenseExpression>Apache-2.0</PackageLicenseExpression>
    <PackageRequireLicenseAcceptance>false</PackageRequireLicenseAcceptance>
    <PackageIcon>favicon.png</PackageIcon>
    <PackageReadmeFile>README.md</PackageReadmeFile>
    <GenerateDocumentationFile>true</GenerateDocumentationFile>
    <PublishRepositoryUrl>true</PublishRepositoryUrl>
    <EmbedUntrackedSources>true</EmbedUntrackedSources>
    <DebugType>embedded</DebugType>
  </PropertyGroup>

<<<<<<< HEAD
  <ItemGroup>
    <None Include="../../favicon.png" Pack="true" PackagePath="/" Visible="false" />
    <None Include="../../README.md" Pack="true" PackagePath="/" Visible="false" />
  </ItemGroup>

  <!-- .NET 6 first introduced these types, for all others we include our own pollyfill so that it builds -->
  <PropertyGroup Condition="'$(TargetFrameworkIdentifier)' != '.NETCoreApp' OR $([MSBuild]::VersionLessThan($(TargetFrameworkVersion), '6.0'))">
    <DefineConstants>$(DefineConstants);INCLUDE_DYNAMICALLY_ACCESSED_MEMBERS</DefineConstants>
  </PropertyGroup>

=======
>>>>>>> d1c5b0cb
  <ItemGroup>
    <PackageReference Include="Microsoft.Extensions.Http" Version="7.0.0" />
    <PackageReference Include="Microsoft.Extensions.Options" Version="7.0.1" />
    <PackageReference Include="Microsoft.SourceLink.GitHub" Version="1.1.1" PrivateAssets="all" />
  </ItemGroup>

  <ItemGroup Condition="'$(TargetFramework)' == 'net462'">
    <PackageReference Include="System.Text.Json" Version="7.0.3" />
    <PackageReference Include="System.Net.Http.Json" Version="7.0.1" />
    <PackageReference Include="System.Memory" Version="4.5.5" />
  </ItemGroup>

  <ItemGroup Condition="'$(TargetFramework)' == 'netstandard2.0'">
    <PackageReference Include="System.Text.Json" Version="7.0.3" />
    <PackageReference Include="System.Net.Http.Json" Version="7.0.1" />
  </ItemGroup>

  <ItemGroup>
    <InternalsVisibleTo Include="Passwordless.AdminConsole" />
  </ItemGroup>

</Project><|MERGE_RESOLUTION|>--- conflicted
+++ resolved
@@ -23,19 +23,6 @@
     <DebugType>embedded</DebugType>
   </PropertyGroup>
 
-<<<<<<< HEAD
-  <ItemGroup>
-    <None Include="../../favicon.png" Pack="true" PackagePath="/" Visible="false" />
-    <None Include="../../README.md" Pack="true" PackagePath="/" Visible="false" />
-  </ItemGroup>
-
-  <!-- .NET 6 first introduced these types, for all others we include our own pollyfill so that it builds -->
-  <PropertyGroup Condition="'$(TargetFrameworkIdentifier)' != '.NETCoreApp' OR $([MSBuild]::VersionLessThan($(TargetFrameworkVersion), '6.0'))">
-    <DefineConstants>$(DefineConstants);INCLUDE_DYNAMICALLY_ACCESSED_MEMBERS</DefineConstants>
-  </PropertyGroup>
-
-=======
->>>>>>> d1c5b0cb
   <ItemGroup>
     <PackageReference Include="Microsoft.Extensions.Http" Version="7.0.0" />
     <PackageReference Include="Microsoft.Extensions.Options" Version="7.0.1" />
@@ -54,6 +41,11 @@
   </ItemGroup>
 
   <ItemGroup>
+    <None Include="../../favicon.png" Pack="true" PackagePath="/" Visible="false" />
+    <None Include="../../README.md" Pack="true" PackagePath="/" Visible="false" />
+  </ItemGroup>
+
+  <ItemGroup>
     <InternalsVisibleTo Include="Passwordless.AdminConsole" />
   </ItemGroup>
 
