--- conflicted
+++ resolved
@@ -1,4 +1,4 @@
-using Passwordless.Models;
+﻿using Passwordless.Models;
 
 namespace Passwordless;
 
@@ -12,12 +12,8 @@
     /// </summary>
     /// <param name="request"></param>
     /// <param name="cancellationToken"></param>
-<<<<<<< HEAD
-    Task AddAliasAsync(AddAliasRequest request, CancellationToken cancellationToken = default);
-=======
     /// <returns></returns>
     Task SetAliasAsync(SetAliasRequest request, CancellationToken cancellationToken = default);
->>>>>>> 3d841dbe
 
     /// <summary>
     /// Creates a <see cref="RegisterTokenResponse" /> which will be used by your frontend to negotiate
